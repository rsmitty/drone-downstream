package main

import (
	"fmt"
	"os"
	"strings"
	"time"

	"github.com/drone/drone-go/drone"
	"github.com/joho/godotenv"
	"golang.org/x/oauth2"
)

// Plugin defines the Downstream plugin parameters.
type Plugin struct {
<<<<<<< HEAD
	Repos          []string
	Server         string
	Token          string
	Fork           bool
	Wait           bool
	Timeout        time.Duration
	LastSuccessful bool
=======
	Repos     []string
	Server    string
	Token     string
	Fork      bool
	Wait      bool
	Timeout   time.Duration
	Params    []string
	ParamsEnv []string
>>>>>>> 1a3de88c
}

// Exec runs the plugin
func (p *Plugin) Exec() error {
	if len(p.Token) == 0 {
		return fmt.Errorf("Error: you must provide your Drone access token.")
	}

	if len(p.Server) == 0 {
		return fmt.Errorf("Error: you must provide your Drone server.")
	}

<<<<<<< HEAD
	if p.Wait && p.LastSuccessful {
		return fmt.Errorf("Error: only one of wait and last_successful can be true; choose one")
	}

	client := drone.NewClientToken(p.Server, p.Token)
=======
	if !p.Fork {
		fmt.Fprintln(
			os.Stderr,
			"Warning: \"fork: false\" will be deprecated in future\n"+
				"         set \"fork: true\" to disable this warning",
		)
	}
  
	params, err := parseParams(p.Params)
	if err != nil {
		return fmt.Errorf("Error: unable to parse params: %s.\n", err)
	}

	for _, k := range p.ParamsEnv {
		v, exists := os.LookupEnv(k)
		if !exists {
			return fmt.Errorf("Error: param_from_env %s is not set.\n", k)
		}

		params[k] = v
	}

	config := new(oauth2.Config)
	auth := config.Client(
		oauth2.NoContext,
		&oauth2.Token{
			AccessToken: p.Token,
		},
	)
	client := drone.NewClient(p.Server, auth)
>>>>>>> 1a3de88c

	for _, entry := range p.Repos {

		// parses the repository name in owner/name@branch format
		owner, name, branch := parseRepoBranch(entry)
		if len(owner) == 0 || len(name) == 0 {
			return fmt.Errorf("Error: unable to parse repository name %s.\n", entry)
		}
		waiting := false

		timeout := time.After(p.Timeout)
		tick := time.Tick(1 * time.Second)

		// Keep trying until we're timed out, successful or got an error
		// Tagged with "I" due to break nested in select
	I:
		for {
			select {
			// Got a timeout! fail with a timeout error
			case <-timeout:
				return fmt.Errorf("Error: timed out waiting on a build for %s.\n", entry)
			// Got a tick, we should check on the build status
			case <-tick:
				// get the latest build for the specified repository
				build, err := client.BuildLast(owner, name, branch)
				if err != nil {
					if waiting {
						continue
					}
					return fmt.Errorf("Error: unable to get latest build for %s.\n", entry)
				}
				if p.Wait && !waiting && (build.Status == drone.StatusRunning || build.Status == drone.StatusPending) {
					fmt.Printf("BuildLast for repository: %s, returned build number: %v with a status of %s. Will retry for %v.\n", entry, build.Number, build.Status, p.Timeout)
					waiting = true
					continue
				} else if p.LastSuccessful && build.Status != drone.StatusSuccess {
					builds, err := client.BuildList(owner, name)
					if err != nil {
						return fmt.Errorf("Error: unable to get build list for %s.\n", entry)
					}

					build = nil
					for _, b := range builds {
						if b.Branch == branch && b.Status == drone.StatusSuccess {
							build = b
							break
						}
					}
					if build == nil {
						return fmt.Errorf("Error: unable to get last successful build for %s.\n", entry)
					}
				}

				if (build.Status != drone.StatusRunning && build.Status != drone.StatusPending) || !p.Wait {
					if p.Fork {
						// start a new  build
						_, err = client.BuildFork(owner, name, build.Number, params)
						if err != nil {
							if waiting {
								continue
							}
							return fmt.Errorf("Error: unable to trigger a new build for %s.\n", entry)
						}
						fmt.Printf("Starting new build %d for %s.\n", build.Number, entry)
						logParams(params, p.ParamsEnv)
						break I
					} else {
						// rebuild the latest build
						_, err = client.BuildStart(owner, name, build.Number, params)
						if err != nil {
							if waiting {
								continue
							}
							return fmt.Errorf("Error: unable to trigger build for %s.\n", entry)
						}
						fmt.Printf("Restarting build %d for %s\n", build.Number, entry)
						logParams(params, p.ParamsEnv)

						break I
					}
				}
			}
		}
	}
	return nil
}

func parseRepoBranch(repo string) (string, string, string) {
	var (
		owner  string
		name   string
		branch string
	)

	parts := strings.Split(repo, "@")
	if len(parts) == 2 {
		branch = parts[1]
		repo = parts[0]
	}

	parts = strings.Split(repo, "/")
	if len(parts) == 2 {
		owner = parts[0]
		name = parts[1]
	}
	return owner, name, branch
}

func parseParams(paramList []string) (map[string]string, error) {
	params := make(map[string]string)
	for _, p := range paramList {
		parts := strings.SplitN(p, "=", 2)
		if len(parts) == 2 {
			params[parts[0]] = parts[1]
		} else if _, err := os.Stat(parts[0]); os.IsNotExist(err) {
			return nil, fmt.Errorf(
				"invalid param '%s'; must be KEY=VALUE or file path",
				parts[0],
			)
		} else {
			fileParams, err := godotenv.Read(parts[0])
			if err != nil {
				return nil, err
			}

			for k, v := range fileParams {
				params[k] = v
			}
		}
	}

	return params, nil
}

func logParams(params map[string]string, paramsEnv []string) {
	if len(params) > 0 {
		fmt.Println("  with params:")
		for k, v := range params {
			fromEnv := false
			for _, e := range paramsEnv {
				if k == e {
					fromEnv = true
					break
				}
			}
			if fromEnv {
				v = "[from-environment]"
			}
			fmt.Printf("  - %s: %s\n", k, v)
		}
	}
}<|MERGE_RESOLUTION|>--- conflicted
+++ resolved
@@ -13,7 +13,6 @@
 
 // Plugin defines the Downstream plugin parameters.
 type Plugin struct {
-<<<<<<< HEAD
 	Repos          []string
 	Server         string
 	Token          string
@@ -21,16 +20,8 @@
 	Wait           bool
 	Timeout        time.Duration
 	LastSuccessful bool
-=======
-	Repos     []string
-	Server    string
-	Token     string
-	Fork      bool
-	Wait      bool
-	Timeout   time.Duration
-	Params    []string
-	ParamsEnv []string
->>>>>>> 1a3de88c
+	Params         []string
+	ParamsEnv      []string
 }
 
 // Exec runs the plugin
@@ -43,13 +34,10 @@
 		return fmt.Errorf("Error: you must provide your Drone server.")
 	}
 
-<<<<<<< HEAD
 	if p.Wait && p.LastSuccessful {
 		return fmt.Errorf("Error: only one of wait and last_successful can be true; choose one")
 	}
 
-	client := drone.NewClientToken(p.Server, p.Token)
-=======
 	if !p.Fork {
 		fmt.Fprintln(
 			os.Stderr,
@@ -80,7 +68,6 @@
 		},
 	)
 	client := drone.NewClient(p.Server, auth)
->>>>>>> 1a3de88c
 
 	for _, entry := range p.Repos {
 
